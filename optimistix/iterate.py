import abc
from typing import Any, Callable, FrozenSet, Generic, Optional, Tuple, TypeVar

import equinox as eqx
import equinox.internal as eqxi
import jax
import jax.numpy as jnp
import jax.tree_util as jtu
from jaxtyping import Array, PyTree

from .adjoint import AbstractAdjoint
from .custom_types import sentinel
from .misc import NoneAux
from .solution import RESULTS, Solution


class _AuxError:
    def __bool__(self):
        raise ValueError("")


aux_error = _AuxError()

_SolverState = TypeVar("_SolverState")
_Aux = TypeVar("_Aux")


def _is_jaxpr(x):
    return isinstance(x, (jax.core.Jaxpr, jax.core.ClosedJaxpr))


def _is_array_or_jaxpr(x):
    return _is_jaxpr(x) or eqx.is_array(x)


_F = TypeVar("_F")


class AbstractIterativeProblem(eqx.Module, Generic[_F]):
    fn: _F
    has_aux: bool = False


class AbstractIterativeSolver(eqx.Module):
    @abc.abstractmethod
    def init(
        self,
        problem: AbstractIterativeProblem,
        y: PyTree[Array],
        args: PyTree,
        options: dict[str, Any],
<<<<<<< HEAD
        aux_struct: PyTree[jax.ShapeDtypeStruct],
=======
>>>>>>> b7e3f1a7
        f_struct: PyTree[jax.ShapeDtypeStruct],
        aux_struct: PyTree[jax.ShapeDtypeStruct],
    ) -> _SolverState:
        ...

    @abc.abstractmethod
    def step(
        self,
        problem: AbstractIterativeProblem,
        y: PyTree[Array],
        args: PyTree,
        options: dict[str, Any],
        state: _SolverState,
    ) -> Tuple[PyTree[Array], _SolverState, _Aux]:
        ...

    @abc.abstractmethod
    def terminate(
        self,
        problem: AbstractIterativeProblem,
        y: PyTree[Array],
        args: PyTree,
        options: dict[str, Any],
        state: _SolverState,
    ) -> bool:
        ...

    @abc.abstractmethod
    def buffers(
        self,
        state: _SolverState,
    ) -> Callable:
        ...


def _zero(x):
    if isinstance(x, jax.ShapeDtypeStruct):
        return jnp.zeros(x.shape, dtype=x.dtype)
    else:
        return x


def _iterate(inputs, closure, while_loop):
    problem, args = inputs
    solver, y0, options, max_steps, f_struct, aux_struct = closure
    del inputs, closure

    if options is None:
        options = {}

    if not problem.has_aux:
        problem = eqx.tree_at(
            lambda p: (p.fn, p.has_aux), problem, (NoneAux(problem.fn), aux_error)
        )

    if aux_struct is sentinel:
        assert f_struct is sentinel
        f_struct, aux_struct = eqx.filter_eval_shape(problem.fn, y0, args)
    else:
        assert f_struct is not sentinel

    init_aux = jtu.tree_map(_zero, aux_struct)
    init_state = solver.init(problem, y0, args, options, f_struct, aux_struct)
    dynamic_init_state, static_state = eqx.partition(init_state, eqx.is_array)

    init_carry = (y0, 0, dynamic_init_state, init_aux)

    def cond_fun(carry):
        y, _, dynamic_state, _ = carry
        state = eqx.combine(static_state, dynamic_state)
        terminate, _ = solver.terminate(problem, y, args, options, state)
        return jnp.invert(terminate)

    def body_fun(carry):
        y, num_steps, dynamic_state, _ = carry
        state = eqx.combine(static_state, dynamic_state)
        new_y, new_state, aux = solver.step(problem, y, args, options, state)
        new_dynamic_state, new_static_state = eqx.partition(new_state, eqx.is_array)

        new_static_state_no_jaxpr = eqx.filter(
            new_static_state, _is_jaxpr, inverse=True
        )
        static_state_no_jaxpr = eqx.filter(state, _is_array_or_jaxpr, inverse=True)
        assert eqx.tree_equal(static_state_no_jaxpr, new_static_state_no_jaxpr) is True
        return new_y, num_steps + 1, new_dynamic_state, aux

    def buffers(carry):
        _, _, state, _ = carry
        return solver.buffers(state)

    final_carry = while_loop(
        cond_fun, body_fun, init_carry, max_steps=max_steps, buffers=buffers
    )

    final_y, num_steps, final_state, aux = final_carry
    _final_state = eqx.combine(static_state, final_state)
    terminate, result = solver.terminate(problem, final_y, args, options, _final_state)
    result = jnp.where(
        (result == RESULTS.successful) & jnp.invert(terminate),
        RESULTS.max_steps_reached,
        result,
    )
    return final_y, (num_steps, result, final_state, aux)


def iterative_solve(
    problem: AbstractIterativeProblem,
    solver: AbstractIterativeSolver,
    y0: PyTree[Array],
    args: PyTree = None,
    options: Optional[dict[str, Any]] = None,
    *,
    rewrite_fn: Callable,
    max_steps: Optional[int],
    adjoint: AbstractAdjoint,
    throw: bool,
    tags: FrozenSet[object],
    f_struct: PyTree[jax.ShapeDtypeStruct] = sentinel,
    aux_struct: PyTree[jax.ShapeDtypeStruct] = sentinel,
) -> Solution:
    inputs = problem, args
    closure = solver, y0, options, max_steps, f_struct, aux_struct
    out, (num_steps, result, final_state, aux) = adjoint.apply(
        _iterate, rewrite_fn, inputs, closure, tags
    )
    stats = {"num_steps": num_steps, "max_steps": max_steps}
    sol = Solution(value=out, result=result, state=final_state, aux=aux, stats=stats)
    sol = eqxi.branched_error_if(
        sol,
        throw & (result != RESULTS.successful),
        result,
        RESULTS.reverse_lookup,
    )
    return sol<|MERGE_RESOLUTION|>--- conflicted
+++ resolved
@@ -49,10 +49,6 @@
         y: PyTree[Array],
         args: PyTree,
         options: dict[str, Any],
-<<<<<<< HEAD
-        aux_struct: PyTree[jax.ShapeDtypeStruct],
-=======
->>>>>>> b7e3f1a7
         f_struct: PyTree[jax.ShapeDtypeStruct],
         aux_struct: PyTree[jax.ShapeDtypeStruct],
     ) -> _SolverState:
